--- conflicted
+++ resolved
@@ -1663,7 +1663,6 @@
         tr.attach_response(inv)
         tr.remove_response()
 
-<<<<<<< HEAD
     def test_processing_information(self):
         """
         Test case for the automatic processing information.
@@ -1881,10 +1880,7 @@
             self.assertRaises(ValueError, tr.copy().interpolate,
                               sampling_rate=-1.0)
 
-    def test_resample(self):
-=======
     def test_resample_new(self):
->>>>>>> ffd1d517
         """
         Tests if Trace.resample works as expected and test that issue #857 is
         resolved.
