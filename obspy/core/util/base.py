# -*- coding: utf-8 -*-
"""
Base utilities and constants for ObsPy.

:copyright:
    The ObsPy Development Team (devs@obspy.org)
:license:
    GNU Lesser General Public License, Version 3
    (https://www.gnu.org/copyleft/lesser.html)
"""
from __future__ import (absolute_import, division, print_function,
                        unicode_literals)
from future.builtins import *  # NOQA @UnusedWildImport
from future import standard_library
from future.utils import native_str

import doctest
import inspect
import io
import os
import sys
import tempfile

with standard_library.hooks():
    from collections import OrderedDict

from pkg_resources import iter_entry_points, load_entry_point
import numpy as np

import requests

from obspy.core.util.misc import to_int_or_zero


# defining ObsPy modules currently used by runtests and the path function
DEFAULT_MODULES = ['clients.filesystem', 'core', 'db', 'geodetics', 'imaging',
                   'io.ah', 'io.ascii', 'io.cmtsolution', 'io.cnv', 'io.css',
<<<<<<< HEAD
                   'io.datamark', 'io.gcf', 'io.gse2', 'io.json',
                   'io.kinemetrics', 'io.kml', 'io.mseed', 'io.ndk',
                   'io.nied', 'io.nlloc', 'io.nordic', 'io.pdas', 'io.pde',
                   'io.quakeml', 'io.reftek', 'io.sac', 'io.seg2', 'io.segy',
                   'io.seisan', 'io.sh', 'io.shapefile', 'io.seiscomp',
                   'io.stationtxt', 'io.stationxml', 'io.wav', 'io.xseed',
                   'io.y', 'io.zmap', 'realtime', 'signal', 'taup']
=======
                   'io.datamark', 'io.gse2', 'io.json', 'io.kinemetrics',
                   'io.kml', 'io.mseed', 'io.ndk', 'io.nied', 'io.nlloc',
                   'io.pdas', 'io.pde', 'io.quakeml', 'io.sac', 'io.seg2',
                   'io.segy', 'io.seisan', 'io.sh', 'io.shapefile',
                   'io.seiscomp', 'io.stationtxt', 'io.stationxml', 'io.wav',
                   'io.xseed', 'io.y', 'io.zmap', 'realtime', 'scripts',
                   'signal', 'taup']
>>>>>>> add7869b
NETWORK_MODULES = ['clients.arclink', 'clients.earthworm', 'clients.fdsn',
                   'clients.iris', 'clients.neic', 'clients.seedlink',
                   'clients.seishub', 'clients.syngine']
ALL_MODULES = DEFAULT_MODULES + NETWORK_MODULES

# default order of automatic format detection
WAVEFORM_PREFERRED_ORDER = ['MSEED', 'SAC', 'GSE2', 'SEISAN', 'SACXY', 'GSE1',
                            'Q', 'SH_ASC', 'SLIST', 'TSPAIR', 'Y', 'PICKLE',
                            'SEGY', 'SU', 'SEG2', 'WAV', 'DATAMARK', 'CSS',
                            'NNSA_KB_CORE', 'AH', 'PDAS', 'KINEMETRICS_EVT',
                            'GCF']
EVENT_PREFERRED_ORDER = ['QUAKEML', 'NLLOC_HYP']
# waveform plugins accepting a byteorder keyword
WAVEFORM_ACCEPT_BYTEORDER = ['MSEED', 'Q', 'SAC', 'SEGY', 'SU']

_sys_is_le = sys.byteorder == 'little'
NATIVE_BYTEORDER = _sys_is_le and '<' or '>'


class NamedTemporaryFile(io.BufferedIOBase):
    """
    Weak replacement for the Python's tempfile.TemporaryFile.

    This class is a replacement for :func:`tempfile.NamedTemporaryFile` but
    will work also with Windows 7/Vista's UAC.

    :type dir: str
    :param dir: If specified, the file will be created in that directory,
        otherwise the default directory for temporary files is used.
    :type suffix: str
    :param suffix: The temporary file name will end with that suffix. Defaults
        to ``'.tmp'``.

    .. rubric:: Example

    >>> with NamedTemporaryFile() as tf:
    ...     _ = tf.write(b"test")
    ...     os.path.exists(tf.name)
    True
    >>> # when using the with statement, the file is deleted at the end:
    >>> os.path.exists(tf.name)
    False

    >>> with NamedTemporaryFile() as tf:
    ...     filename = tf.name
    ...     with open(filename, 'wb') as fh:
    ...         _ = fh.write(b"just a test")
    ...     with open(filename, 'r') as fh:
    ...         print(fh.read())
    just a test
    >>> # when using the with statement, the file is deleted at the end:
    >>> os.path.exists(tf.name)
    False
    """
    def __init__(self, dir=None, suffix='.tmp', prefix='obspy-'):
        fd, self.name = tempfile.mkstemp(dir=dir, prefix=prefix, suffix=suffix)
        self._fileobj = os.fdopen(fd, 'w+b', 0)  # 0 -> do not buffer

    def read(self, *args, **kwargs):
        return self._fileobj.read(*args, **kwargs)

    def write(self, *args, **kwargs):
        return self._fileobj.write(*args, **kwargs)

    def seek(self, *args, **kwargs):
        self._fileobj.seek(*args, **kwargs)
        return self._fileobj.tell()

    def tell(self, *args, **kwargs):
        return self._fileobj.tell(*args, **kwargs)

    def close(self, *args, **kwargs):
        super(NamedTemporaryFile, self).close(*args, **kwargs)
        self._fileobj.close()

    def __enter__(self):
        return self

    def __exit__(self, exc_type, exc_val, exc_tb):  # @UnusedVariable
        self.close()
        os.remove(self.name)


def create_empty_data_chunk(delta, dtype, fill_value=None):
    """
    Creates an NumPy array depending on the given data type and fill value.

    If no ``fill_value`` is given a masked array will be returned.

    :param delta: Number of samples for data chunk
    :param dtype: NumPy dtype for returned data chunk
    :param fill_value: If ``None``, masked array is returned, else the
        array is filled with the corresponding value

    .. rubric:: Example

    >>> create_empty_data_chunk(3, 'int', 10)
    array([10, 10, 10])

    >>> create_empty_data_chunk(6, np.complex128, 0)
    array([ 0.+0.j,  0.+0.j,  0.+0.j,  0.+0.j,  0.+0.j,  0.+0.j])

    >>> create_empty_data_chunk(
    ...     3, 'f')  # doctest: +ELLIPSIS +NORMALIZE_WHITESPACE
    masked_array(data = [-- -- --],
                 mask = ...,
                 ...)
    """
    # For compatibility with NumPy 1.4
    if isinstance(dtype, str):
        dtype = native_str(dtype)
    if fill_value is None:
        temp = np.ma.masked_all(delta, dtype=np.dtype(dtype))
        # fill with nan if float number and otherwise with a very small number
        if issubclass(temp.data.dtype.type, np.integer):
            temp.data[:] = np.iinfo(temp.data.dtype).min
        else:
            temp.data[:] = np.nan
    elif (isinstance(fill_value, list) or isinstance(fill_value, tuple)) \
            and len(fill_value) == 2:
        # if two values are supplied use these as samples bordering to our data
        # and interpolate between:
        ls = fill_value[0]
        rs = fill_value[1]
        # include left and right sample (delta + 2)
        interpolation = np.linspace(ls, rs, delta + 2)
        # cut ls and rs and ensure correct data type
        temp = np.require(interpolation[1:-1], dtype=np.dtype(dtype))
    else:
        temp = np.ones(delta, dtype=np.dtype(dtype))
        temp *= fill_value
    return temp


def get_example_file(filename):
    """
    Function to find the absolute path of a data file

    The ObsPy modules are installed to a custom installation directory.
    That is the path cannot be predicted. This functions searches for all
    installed ObsPy modules and checks whether the file is in any of
    the "tests/data/" or "data/" subdirectories.

    :param filename: A test file name to which the path should be returned.
    :return: Full path to file.

    .. rubric:: Example

    >>> get_example_file('slist.ascii')  # doctest: +SKIP
    /custom/path/to/obspy/io/ascii/tests/data/slist.ascii

    >>> get_example_file('does.not.exists')  # doctest: +ELLIPSIS
    Traceback (most recent call last):
    ...
    OSError: Could not find file does.not.exists ...
    """
    for module in ALL_MODULES:
        try:
            mod = __import__("obspy.%s" % module,
                             fromlist=[native_str("obspy")])
        except ImportError:
            continue
        file_ = os.path.join(mod.__path__[0], "tests", "data", filename)
        if os.path.isfile(file_):
            return file_
        file_ = os.path.join(mod.__path__[0], "data", filename)
        if os.path.isfile(file_):
            return file_
    msg = ("Could not find file %s in tests/data or data "
           "directory of ObsPy modules") % filename
    raise OSError(msg)


def _get_entry_points(group, subgroup=None):
    """
    Gets a dictionary of all available plug-ins of a group or subgroup.

    :type group: str
    :param group: Group name.
    :type subgroup: str, optional
    :param subgroup: Subgroup name (defaults to None).
    :rtype: dict
    :returns: Dictionary of entry points of each plug-in.

    .. rubric:: Example

    >>> _get_entry_points('obspy.plugin.waveform')  # doctest: +ELLIPSIS
    {...'SLIST': EntryPoint.parse('SLIST = obspy.io.ascii.core')...}
    """
    features = {}
    for ep in iter_entry_points(group):
        if subgroup:
            if list(iter_entry_points(group + '.' + ep.name, subgroup)):
                features[ep.name] = ep
        else:
            features[ep.name] = ep
    return features


def _get_ordered_entry_points(group, subgroup=None, order_list=[]):
    """
    Gets a ordered dictionary of all available plug-ins of a group or subgroup.
    """
    # get all available entry points
    ep_dict = _get_entry_points(group, subgroup)
    # loop through official supported waveform plug-ins and add them to
    # ordered dict of entry points
    entry_points = OrderedDict()
    for name in order_list:
        try:
            entry_points[name] = ep_dict.pop(name)
        except Exception:
            # skip plug-ins which are not installed
            continue
    # extend entry points with any left over waveform plug-ins
    entry_points.update(ep_dict)
    return entry_points


ENTRY_POINTS = {
    'trigger': _get_entry_points('obspy.plugin.trigger'),
    'filter': _get_entry_points('obspy.plugin.filter'),
    'rotate': _get_entry_points('obspy.plugin.rotate'),
    'detrend': _get_entry_points('obspy.plugin.detrend'),
    'interpolate': _get_entry_points('obspy.plugin.interpolate'),
    'integrate': _get_entry_points('obspy.plugin.integrate'),
    'differentiate': _get_entry_points('obspy.plugin.differentiate'),
    'waveform': _get_ordered_entry_points(
        'obspy.plugin.waveform', 'readFormat', WAVEFORM_PREFERRED_ORDER),
    'waveform_write': _get_ordered_entry_points(
        'obspy.plugin.waveform', 'writeFormat', WAVEFORM_PREFERRED_ORDER),
    'event': _get_entry_points('obspy.plugin.event', 'readFormat'),
    'event_write': _get_entry_points('obspy.plugin.event', 'writeFormat'),
    'taper': _get_entry_points('obspy.plugin.taper'),
    'inventory': _get_entry_points('obspy.plugin.inventory', 'readFormat'),
    'inventory_write': _get_entry_points(
        'obspy.plugin.inventory', 'writeFormat'),
}


def _get_function_from_entry_point(group, type):
    """
    A "automagic" function searching a given dict of entry points for a valid
    entry point and returns the function call. Otherwise it will raise a
    default error message.

    .. rubric:: Example

    >>> _get_function_from_entry_point(
    ...     'detrend', 'simple')  # doctest: +ELLIPSIS
    <function simple at 0x...>

    >>> _get_function_from_entry_point('detrend', 'XXX')  # doctest: +ELLIPSIS
    Traceback (most recent call last):
    ...
    ValueError: Detrend type "XXX" is not supported. Supported types: ...
    """
    ep_dict = ENTRY_POINTS[group]
    try:
        # get entry point
        if type in ep_dict:
            entry_point = ep_dict[type]
        else:
            # search using lower cases only
            entry_point = [v for k, v in ep_dict.items()
                           if k.lower() == type.lower()][0]
    except (KeyError, IndexError):
        # check if any entry points are available at all
        if not ep_dict:
            msg = "Your current ObsPy installation does not support " + \
                  "any %s functions. Please make sure " + \
                  "SciPy is installed properly."
            raise ImportError(msg % (group.capitalize()))
        # ok we have entry points, but specified function is not supported
        msg = "%s type \"%s\" is not supported. Supported types: %s"
        raise ValueError(msg % (group.capitalize(), type, ', '.join(ep_dict)))
    # import function point
    # any issue during import of entry point should be raised, so the user has
    # a chance to correct the problem
    func = load_entry_point(entry_point.dist.key, 'obspy.plugin.%s' % (group),
                            entry_point.name)
    return func


def get_matplotlib_version():
    """
    Get matplotlib version information.

    :returns: Matplotlib version as a list of three integers or ``None`` if
        matplotlib import fails.
        The last version number can indicate different things like it being a
        version from the old svn trunk, the latest git repo, some release
        candidate version, ...
        If the last number cannot be converted to an integer it will be set to
        0.
    """
    try:
        import matplotlib
        version = matplotlib.__version__
        version = version.split("rc")[0].strip("~")
        version = list(map(to_int_or_zero, version.split(".")))
    except ImportError:
        version = None
    return version


def get_basemap_version():
    """
    Get basemap version information.

    :returns: basemap version as a list of three integers or ``None`` if
        basemap import fails.
        The last version number can indicate different things like it being a
        version from the old svn trunk, the latest git repo, some release
        candidate version, ...
        If the last number cannot be converted to an integer it will be set to
        0.
    """
    try:
        from mpl_toolkits import basemap
        version = basemap.__version__
        version = version.split("rc")[0].strip("~")
        version = list(map(to_int_or_zero, version.split(".")))
    except ImportError:
        version = None
    return version


def get_cartopy_version():
    """
    Get cartopy version information.

    :returns: Cartopy version as a list of three integers or ``None`` if
        cartopy import fails.
        The last version number can indicate different things like it being a
        version from the old svn trunk, the latest git repo, some release
        candidate version, ...
        If the last number cannot be converted to an integer it will be set to
        0.
    """
    try:
        import cartopy
        version = cartopy.__version__
        version = version.split("rc")[0].strip("~")
        version = list(map(to_int_or_zero, version.split(".")))
    except ImportError:
        version = None
    return version


def get_scipy_version():
    """
    Get SciPy version information.

    :returns: SciPy version as a list of three integers or ``None`` if scipy
        import fails.
        The last version number can indicate different things like it being a
        version from the old svn trunk, the latest git repo, some release
        candidate version, ...
        If the last number cannot be converted to an integer it will be set to
        0.
    """
    try:
        import scipy
        version = scipy.__version__
        version = version.split("~rc")[0]
        version = list(map(to_int_or_zero, version.split(".")))
    except ImportError:
        version = None
    return version


def _read_from_plugin(plugin_type, filename, format=None, **kwargs):
    """
    Reads a single file from a plug-in's readFormat function.
    """
    eps = ENTRY_POINTS[plugin_type]
    # get format entry point
    format_ep = None
    if not format:
        # auto detect format - go through all known formats in given sort order
        for format_ep in eps.values():
            # search isFormat for given entry point
            is_format = load_entry_point(
                format_ep.dist.key,
                'obspy.plugin.%s.%s' % (plugin_type, format_ep.name),
                'isFormat')
            # If it is a file-like object, store the position and restore it
            # later to avoid that the isFormat() functions move the file
            # pointer.
            if hasattr(filename, "tell") and hasattr(filename, "seek"):
                position = filename.tell()
            else:
                position = None
            # check format
            is_format = is_format(filename)
            if position is not None:
                filename.seek(0, 0)
            if is_format:
                break
        else:
            raise TypeError('Unknown format for file %s' % filename)
    else:
        # format given via argument
        format = format.upper()
        try:
            format_ep = eps[format]
        except (KeyError, IndexError):
            msg = "Format \"%s\" is not supported. Supported types: %s"
            raise TypeError(msg % (format, ', '.join(eps)))
    # file format should be known by now
    try:
        # search readFormat for given entry point
        read_format = load_entry_point(
            format_ep.dist.key,
            'obspy.plugin.%s.%s' % (plugin_type, format_ep.name),
            'readFormat')
    except ImportError:
        msg = "Format \"%s\" is not supported. Supported types: %s"
        raise TypeError(msg % (format_ep.name, ', '.join(eps)))
    # read
    list_obj = read_format(filename, **kwargs)
    return list_obj, format_ep.name


def get_script_dir_name():
    """
    Get the directory of the current script file. This is more robust than
    using __file__.
    """
    return os.path.abspath(os.path.dirname(inspect.getfile(
        inspect.currentframe())))


def make_format_plugin_table(group="waveform", method="read", numspaces=4,
                             unindent_first_line=True):
    """
    Returns a markdown formatted table with read waveform plugins to insert
    in docstrings.

    >>> table = make_format_plugin_table("event", "write", 4, True)
    >>> print(table)  # doctest: +NORMALIZE_WHITESPACE +ELLIPSIS
    ======... ===============... ========================================...
    Format    Required Module    _`Linked Function Call`
    ======... ===============... ========================================...
    CMTSOLUTION  :mod:`...io.cmtsolution` :func:`..._write_cmtsolution`
    CNV       :mod:`...io.cnv`   :func:`obspy.io.cnv.core._write_cnv`
    JSON      :mod:`...io.json`  :func:`obspy.io.json.core._write_json`
    KML       :mod:`obspy.io.kml` :func:`obspy.io.kml.core._write_kml`
    NLLOC_OBS :mod:`...io.nlloc` :func:`obspy.io.nlloc.core.write_nlloc_obs`
    NORDIC    :mod:`obspy.io.nordic` :func:`obspy.io.nordic.core.write_select`
    QUAKEML :mod:`...io.quakeml` :func:`obspy.io.quakeml.core._write_quakeml`
    SC3ML   :mod:`...io.seiscomp` :func:`obspy.io.seiscomp.event._write_sc3ml`
    SHAPEFILE :mod:`obspy.io.shapefile`
                             :func:`obspy.io.shapefile.core._write_shapefile`
    ZMAP      :mod:`...io.zmap`  :func:`obspy.io.zmap.core._write_zmap`
    ======... ===============... ========================================...

    :type group: str
    :param group: Plugin group to search (e.g. "waveform" or "event").
    :type method: str
    :param method: Either 'read' or 'write' to select plugins based on either
        read or write capability.
    :type numspaces: int
    :param numspaces: Number of spaces prepended to each line (for indentation
        in docstrings).
    :type unindent_first_line: bool
    :param unindent_first_line: Determines if first line should start with
        prepended spaces or not.
    """
    method = method.lower()
    if method not in ("read", "write"):
        raise ValueError("no valid type: %s" % method)

    method = "%sFormat" % method
    eps = _get_ordered_entry_points("obspy.plugin.%s" % group, method,
                                    WAVEFORM_PREFERRED_ORDER)
    mod_list = []
    for name, ep in eps.items():
        module_short = ":mod:`%s`" % ".".join(ep.module_name.split(".")[:3])
        func = load_entry_point(ep.dist.key,
                                "obspy.plugin.%s.%s" % (group, name), method)
        func_str = ':func:`%s`' % ".".join((ep.module_name, func.__name__))
        mod_list.append((name, module_short, func_str))

    mod_list = sorted(mod_list)
    headers = ["Format", "Required Module", "_`Linked Function Call`"]
    maxlens = [max([len(x[0]) for x in mod_list] + [len(headers[0])]),
               max([len(x[1]) for x in mod_list] + [len(headers[1])]),
               max([len(x[2]) for x in mod_list] + [len(headers[2])])]

    info_str = [" ".join(["=" * x for x in maxlens])]
    info_str.append(
        " ".join([headers[i].ljust(maxlens[i]) for i in range(3)]))
    info_str.append(info_str[0])

    for mod_infos in mod_list:
        info_str.append(
            " ".join([mod_infos[i].ljust(maxlens[i]) for i in range(3)]))
    info_str.append(info_str[0])

    ret = " " * numspaces + ("\n" + " " * numspaces).join(info_str)
    if unindent_first_line:
        ret = ret[numspaces:]
    return ret


class ComparingObject(object):
    """
    Simple base class that implements == and != based on self.__dict__
    """
    def __eq__(self, other):
        return self.__dict__ == other.__dict__

    def __ne__(self, other):
        return not self.__eq__(other)


def _get_deprecated_argument_action(old_name, new_name, real_action='store'):
    """
    Specifies deprecated command-line arguments to scripts
    """
    message = '%s has been deprecated. Please use %s in the future.' % (
        old_name, new_name
    )

    from argparse import Action

    class _Action(Action):
        def __call__(self, parser, namespace, values, option_string=None):
            import warnings
            warnings.warn(message)

            # I wish there were an easier way...
            if real_action == 'store':
                setattr(namespace, self.dest, values)
            elif real_action == 'store_true':
                setattr(namespace, self.dest, True)
            elif real_action == 'store_false':
                setattr(namespace, self.dest, False)

    return _Action


def download_to_file(url, filename_or_buffer, chunk_size=1024):
    """
    Helper function to download a potentially large file.

    :param url: The URL to GET the data from.
    :type url: str
    :param filename_or_buffer: The filename_or_buffer or file-like object to
        download to.
    :type filename_or_buffer: str or file-like object
    :param chunk_size: The chunk size in bytes.
    :type chunk_size: int
    """
    # Workaround for old request versions.
    try:
        r = requests.get(url, stream=True)
    except TypeError:
        r = requests.get(url)

    r.raise_for_status()

    if hasattr(filename_or_buffer, "write"):
        for chunk in r.iter_content(chunk_size=chunk_size):
            if not chunk:
                continue
            filename_or_buffer.write(chunk)
    else:
        with io.open(filename_or_buffer, "wb") as fh:
            for chunk in r.iter_content(chunk_size=chunk_size):
                if not chunk:
                    continue
                fh.write(chunk)


if __name__ == '__main__':
    doctest.testmod(exclude_empty=True)<|MERGE_RESOLUTION|>--- conflicted
+++ resolved
@@ -35,23 +35,13 @@
 # defining ObsPy modules currently used by runtests and the path function
 DEFAULT_MODULES = ['clients.filesystem', 'core', 'db', 'geodetics', 'imaging',
                    'io.ah', 'io.ascii', 'io.cmtsolution', 'io.cnv', 'io.css',
-<<<<<<< HEAD
                    'io.datamark', 'io.gcf', 'io.gse2', 'io.json',
                    'io.kinemetrics', 'io.kml', 'io.mseed', 'io.ndk',
                    'io.nied', 'io.nlloc', 'io.nordic', 'io.pdas', 'io.pde',
                    'io.quakeml', 'io.reftek', 'io.sac', 'io.seg2', 'io.segy',
                    'io.seisan', 'io.sh', 'io.shapefile', 'io.seiscomp',
                    'io.stationtxt', 'io.stationxml', 'io.wav', 'io.xseed',
-                   'io.y', 'io.zmap', 'realtime', 'signal', 'taup']
-=======
-                   'io.datamark', 'io.gse2', 'io.json', 'io.kinemetrics',
-                   'io.kml', 'io.mseed', 'io.ndk', 'io.nied', 'io.nlloc',
-                   'io.pdas', 'io.pde', 'io.quakeml', 'io.sac', 'io.seg2',
-                   'io.segy', 'io.seisan', 'io.sh', 'io.shapefile',
-                   'io.seiscomp', 'io.stationtxt', 'io.stationxml', 'io.wav',
-                   'io.xseed', 'io.y', 'io.zmap', 'realtime', 'scripts',
-                   'signal', 'taup']
->>>>>>> add7869b
+                   'io.y', 'io.zmap', 'realtime', 'scripts', 'signal', 'taup']
 NETWORK_MODULES = ['clients.arclink', 'clients.earthworm', 'clients.fdsn',
                    'clients.iris', 'clients.neic', 'clients.seedlink',
                    'clients.seishub', 'clients.syngine']
