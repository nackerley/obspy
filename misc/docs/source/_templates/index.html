--- conflicted
+++ resolved
@@ -21,17 +21,11 @@
     <a href="http://www.seismosoc.org/publications/SRL/SRL_81/srl_81-3_es/">
     Beyreuther et al. 2010</a>,
     <a href="http://www.annalsofgeophysics.eu/index.php/annals/article/view/4838">
-<<<<<<< HEAD
-    Megies et al. 2011</a>)
+    Megies et al. 2011</a>,
     <a href="http://iopscience.iop.org/article/10.1088/1749-4699/8/1/014003">
     Krischer et al. 2015</a>)
-=======
-    Megies et al. 2011</a>,
-    <a href="http://iopscience.iop.org/article/10.1088/1749-4699/8/1/014003">
-    Krischer et al. 2015</a>)    
->>>>>>> efba184e
   </p>
-  <p> 
+  <p>
     The goal of the ObsPy project is to facilitate <b>rapid application
     development for seismology</b>.
   </p>
