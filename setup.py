#! /usr/bin/env python
# -*- coding: utf-8 -*-
"""
ObsPy - a Python framework for seismological observatories.

ObsPy is an open-source project dedicated to provide a Python framework for
processing seismological data. It provides parsers for common file formats,
clients to access data centers and seismological signal processing routines
which allow the manipulation of seismological time series (see Beyreuther et
al. 2010, Megies et al. 2011).

The goal of the ObsPy project is to facilitate rapid application development
for seismology.

For more information visit http://www.obspy.org.

:copyright:
    The ObsPy Development Team (devs@obspy.org)
:license:
    GNU Lesser General Public License, Version 3
    (http://www.gnu.org/copyleft/lesser.html)
"""
# Importing setuptools monkeypatches some of distutils commands so things like
# 'python setup.py develop' work. Wrap in try/except so it is not an actual
# dependency. Inplace installation with pip works also without importing
# setuptools.
try:
    import setuptools  # @UnusedImport # NOQA
except:
    pass

try:
    import numpy  # @UnusedImport # NOQA
except:
    msg = ("No module named numpy. "
           "Please install numpy first, it is needed before installing ObsPy.")
    raise ImportError(msg)

import fnmatch
import glob
import inspect
import os
import sys
import platform
from distutils.util import change_root

from numpy.distutils.core import DistutilsSetupError, setup
from numpy.distutils.ccompiler import get_default_compiler
from numpy.distutils.command.build import build
from numpy.distutils.command.install import install
from numpy.distutils.exec_command import exec_command, find_executable
from numpy.distutils.misc_util import Configuration


# Directory of the current file in the (hopefully) most reliable way
# possible, according to krischer
SETUP_DIRECTORY = os.path.dirname(os.path.abspath(inspect.getfile(
    inspect.currentframe())))

# Import the version string.
UTIL_PATH = os.path.join(SETUP_DIRECTORY, "obspy", "core", "util")
sys.path.insert(0, UTIL_PATH)
from version import get_git_version  # @UnresolvedImport
from libnames import _get_lib_name  # @UnresolvedImport
sys.path.pop(0)

LOCAL_PATH = os.path.join(SETUP_DIRECTORY, "setup.py")
DOCSTRING = __doc__.split("\n")

# check for MSVC
if platform.system() == "Windows" and (
        'msvc' in sys.argv or
        '-c' not in sys.argv and
        get_default_compiler() == 'msvc'):
    IS_MSVC = True
else:
    IS_MSVC = False

# Use system libraries? Set later...
EXTERNAL_LIBS = False

# package specific settings
KEYWORDS = [
    'ArcLink', 'array', 'array analysis', 'ASC', 'beachball',
    'beamforming', 'cross correlation', 'database', 'dataless',
    'Dataless SEED', 'datamark', 'earthquakes', 'Earthworm', 'EIDA',
    'envelope', 'ESRI', 'events', 'FDSN', 'features', 'filter',
    'focal mechanism', 'GSE1', 'GSE2', 'hob', 'Tau-P', 'imaging',
    'instrument correction', 'instrument simulation', 'IRIS', 'kinemetrics',
    'magnitude', 'MiniSEED', 'misfit', 'mopad', 'MSEED', 'NDK', 'NERA',
    'NERIES', 'NonLinLoc', 'NLLOC', 'observatory', 'ORFEUS', 'PDAS', 'picker',
    'processing', 'PQLX', 'Q', 'real time', 'realtime', 'RESP',
    'response file', 'RT', 'SAC', 'SEED', 'SeedLink', 'SEG-2', 'SEG Y',
    'SEISAN', 'SeisHub', 'Seismic Handler', 'seismology', 'seismogram',
    'seismograms', 'shapefile', 'signal', 'slink', 'spectrogram', 'StationXML',
    'taper', 'taup', 'travel time', 'trigger', 'VERCE', 'WAV', 'waveform',
    'WaveServer', 'WaveServerV', 'WebDC', 'web service', 'Winston', 'XML-SEED',
    'XSEED']

INSTALL_REQUIRES = [
    'future>=0.12.4',
    'numpy>=1.6.1',
    'scipy>=0.9.0',
    'matplotlib>=1.1.0',
    'lxml',
    'sqlalchemy']
EXTRAS_REQUIRE = {
    'tests': ['flake8>=2', 'pyimgur'],
    'arclink': ['m2crypto'],
    'io.shapefile': ['gdal'],
    }
# PY2
if sys.version_info[0] == 2:
    EXTRAS_REQUIRE['tests'].append('mock')

ENTRY_POINTS = {
    'console_scripts': [
        'obspy-flinn-engdahl = obspy.scripts.flinnengdahl:main',
        'obspy-runtests = obspy.scripts.runtests:main',
        'obspy-reftek-rescue = obspy.scripts.reftekrescue:main',
        'obspy-print = obspy.scripts.print:main',
        'obspy-indexer = obspy.db.scripts.indexer:main',
        'obspy-scan = obspy.imaging.scripts.scan:main',
        'obspy-plot = obspy.imaging.scripts.plot:main',
        'obspy-mopad = obspy.imaging.scripts.mopad:main',
        'obspy-mseed-recordanalyzer = '
        'obspy.io.mseed.scripts.recordanalyzer:main',
        'obspy-dataless2xseed = obspy.io.xseed.scripts.dataless2xseed:main',
        'obspy-xseed2dataless = obspy.io.xseed.scripts.xseed2dataless:main',
        'obspy-dataless2resp = obspy.io.xseed.scripts.dataless2resp:main',
        ],
    'distutils.commands': [
        'build_man = Help2Man'
        ],
    'obspy.plugin.waveform': [
        'TSPAIR = obspy.io.ascii.core',
        'SLIST = obspy.io.ascii.core',
        'PICKLE = obspy.core.stream',
        'CSS = obspy.io.css.core',
        'DATAMARK = obspy.io.datamark.core',
        'KINEMETRICS_EVT = obspy.io.kinemetrics.core',
        'GSE1 = obspy.io.gse2.core',
        'GSE2 = obspy.io.gse2.core',
        'MSEED = obspy.io.mseed.core',
        'PDAS = obspy.io.pdas.core',
        'SAC = obspy.io.sac.core',
        'SACXY = obspy.io.sac.core',
        'Y = obspy.io.y.core',
        'SEG2 = obspy.io.seg2.seg2',
        'SEGY = obspy.io.segy.core',
        'SU = obspy.io.segy.core',
        'SEISAN = obspy.io.seisan.core',
        'Q = obspy.io.sh.core',
        'SH_ASC = obspy.io.sh.core',
        'WAV = obspy.io.wav.core',
        'AH = obspy.io.ah.core',
        ],
    'obspy.plugin.waveform.TSPAIR': [
        'isFormat = obspy.io.ascii.core:_is_tspair',
        'readFormat = obspy.io.ascii.core:_read_tspair',
        'writeFormat = obspy.io.ascii.core:_write_tspair',
        ],
    'obspy.plugin.waveform.SLIST': [
        'isFormat = obspy.io.ascii.core:_is_slist',
        'readFormat = obspy.io.ascii.core:_read_slist',
        'writeFormat = obspy.io.ascii.core:_write_slist',
        ],
    'obspy.plugin.waveform.PICKLE': [
        'isFormat = obspy.core.stream:_is_pickle',
        'readFormat = obspy.core.stream:_read_pickle',
        'writeFormat = obspy.core.stream:_write_pickle',
        ],
    'obspy.plugin.waveform.CSS': [
        'isFormat = obspy.io.css.core:_is_css',
        'readFormat = obspy.io.css.core:_read_css',
        ],
    'obspy.plugin.waveform.DATAMARK': [
        'isFormat = obspy.io.datamark.core:_is_datamark',
        'readFormat = obspy.io.datamark.core:_read_datamark',
        ],
    'obspy.plugin.waveform.KINEMETRICS_EVT': [
        'isFormat = obspy.io.kinemetrics.core:is_evt',
        'readFormat = obspy.io.kinemetrics.core:read_evt',
        ],
    'obspy.plugin.waveform.GSE1': [
        'isFormat = obspy.io.gse2.core:_is_gse1',
        'readFormat = obspy.io.gse2.core:_read_gse1',
        ],
    'obspy.plugin.waveform.GSE2': [
        'isFormat = obspy.io.gse2.core:_is_gse2',
        'readFormat = obspy.io.gse2.core:_read_gse2',
        'writeFormat = obspy.io.gse2.core:_write_gse2',
        ],
    'obspy.plugin.waveform.MSEED': [
        'isFormat = obspy.io.mseed.core:_is_mseed',
        'readFormat = obspy.io.mseed.core:_read_mseed',
        'writeFormat = obspy.io.mseed.core:_write_mseed',
        ],
    'obspy.plugin.waveform.PDAS': [
        'isFormat = obspy.io.pdas.core:_is_pdas',
        'readFormat = obspy.io.pdas.core:_read_pdas',
        ],
    'obspy.plugin.waveform.SAC': [
        'isFormat = obspy.io.sac.core:_is_sac',
        'readFormat = obspy.io.sac.core:_read_sac',
        'writeFormat = obspy.io.sac.core:_write_sac',
        ],
    'obspy.plugin.waveform.SACXY': [
        'isFormat = obspy.io.sac.core:_is_sacXY',
        'readFormat = obspy.io.sac.core:_read_sacXY',
        'writeFormat = obspy.io.sac.core:_write_sacXY',
        ],
    'obspy.plugin.waveform.SEG2': [
        'isFormat = obspy.io.seg2.seg2:_is_seg2',
        'readFormat = obspy.io.seg2.seg2:_read_seg2',
        ],
    'obspy.plugin.waveform.SEGY': [
        'isFormat = obspy.io.segy.core:_is_segy',
        'readFormat = obspy.io.segy.core:_read_segy',
        'writeFormat = obspy.io.segy.core:_write_segy',
        ],
    'obspy.plugin.waveform.SU': [
        'isFormat = obspy.io.segy.core:_is_su',
        'readFormat = obspy.io.segy.core:_read_su',
        'writeFormat = obspy.io.segy.core:_write_su',
        ],
    'obspy.plugin.waveform.SEISAN': [
        'isFormat = obspy.io.seisan.core:_is_seisan',
        'readFormat = obspy.io.seisan.core:_read_seisan',
        ],
    'obspy.plugin.waveform.Q': [
        'isFormat = obspy.io.sh.core:_is_q',
        'readFormat = obspy.io.sh.core:_read_q',
        'writeFormat = obspy.io.sh.core:_write_q',
        ],
    'obspy.plugin.waveform.SH_ASC': [
        'isFormat = obspy.io.sh.core:_is_asc',
        'readFormat = obspy.io.sh.core:_read_asc',
        'writeFormat = obspy.io.sh.core:_write_asc',
        ],
    'obspy.plugin.waveform.WAV': [
        'isFormat = obspy.io.wav.core:_is_wav',
        'readFormat = obspy.io.wav.core:_read_wav',
        'writeFormat = obspy.io.wav.core:_write_wav',
        ],
    'obspy.plugin.waveform.Y': [
        'isFormat = obspy.io.y.core:_is_y',
        'readFormat = obspy.io.y.core:_read_y',
        ],
    'obspy.plugin.waveform.AH': [
        'isFormat = obspy.io.ah.core:_is_ah',
        'readFormat = obspy.io.ah.core:_read_ah',
        ],
    'obspy.plugin.event': [
        'QUAKEML = obspy.io.quakeml.core',
        'ZMAP = obspy.io.zmap.core',
        'MCHEDR = obspy.io.pde.mchedr',
        'JSON = obspy.io.json.core',
        'NDK = obspy.io.ndk.core',
        'NLLOC_HYP = obspy.io.nlloc.core',
        'NLLOC_OBS = obspy.io.nlloc.core',
        'CNV = obspy.io.cnv.core',
        'CMTSOLUTION = obspy.io.cmtsolution.core',
        'SHAPEFILE = obspy.io.shapefile.core',
        ],
    'obspy.plugin.event.QUAKEML': [
        'isFormat = obspy.io.quakeml.core:_is_quakeml',
        'readFormat = obspy.io.quakeml.core:_read_quakeml',
        'writeFormat = obspy.io.quakeml.core:_write_quakeml',
        ],
    'obspy.plugin.event.MCHEDR': [
        'isFormat = obspy.io.pde.mchedr:_is_mchedr',
        'readFormat = obspy.io.pde.mchedr:_read_mchedr',
        ],
    'obspy.plugin.event.JSON': [
        'writeFormat = obspy.io.json.core:_write_json',
        ],
    'obspy.plugin.event.ZMAP': [
        'isFormat = obspy.io.zmap.core:_is_zmap',
        'readFormat = obspy.io.zmap.core:_read_zmap',
        'writeFormat = obspy.io.zmap.core:_write_zmap',
        ],
    'obspy.plugin.event.CNV': [
        'writeFormat = obspy.io.cnv.core:_write_cnv',
        ],
    'obspy.plugin.event.NDK': [
        'isFormat = obspy.io.ndk.core:_is_ndk',
        'readFormat = obspy.io.ndk.core:_read_ndk',
        ],
    'obspy.plugin.event.NLLOC_HYP': [
        'isFormat = obspy.io.nlloc.core:is_nlloc_hyp',
        'readFormat = obspy.io.nlloc.core:read_nlloc_hyp',
        ],
    'obspy.plugin.event.NLLOC_OBS': [
        'writeFormat = obspy.io.nlloc.core:write_nlloc_obs',
        ],
    'obspy.plugin.event.CMTSOLUTION': [
        'isFormat = obspy.io.cmtsolution.core:_is_cmtsolution',
        'readFormat = obspy.io.cmtsolution.core:_read_cmtsolution',
        'writeFormat = obspy.io.cmtsolution.core:_write_cmtsolution'
        ],
    'obspy.plugin.event.SHAPEFILE': [
        'writeFormat = obspy.io.shapefile.core:_write_shapefile',
        ],
    'obspy.plugin.inventory': [
<<<<<<< HEAD
        'STATIONXML = obspy.io.stationxml.core',
        'SACPZ = obspy.io.sac.sacpz',
        'CSS = obspy.io.css.station',
        'SHAPEFILE = obspy.io.shapefile.core',
        ],
=======
        'STATIONXML = obspy.station.stationxml',
        'SACPZ = obspy.sac.sacpz',
        'CSS = obspy.css.station',
        'FDSNTXT = obspy.station.fdsn_text',
    ],
>>>>>>> 37790ceb
    'obspy.plugin.inventory.STATIONXML': [
        'isFormat = obspy.io.stationxml.core:_is_stationxml',
        'readFormat = obspy.io.stationxml.core:_read_stationxml',
        'writeFormat = obspy.io.stationxml.core:_write_stationxml',
        ],
    'obspy.plugin.inventory.SACPZ': [
        'writeFormat = obspy.io.sac.sacpz:_write_sacpz',
        ],
    'obspy.plugin.inventory.CSS': [
<<<<<<< HEAD
        'writeFormat = obspy.io.css.station:_write_css',
        ],
    'obspy.plugin.inventory.SHAPEFILE': [
        'writeFormat = obspy.io.shapefile.core:_write_shapefile',
=======
        'writeFormat = obspy.css.station:writeCSS',
    ],
    'obspy.plugin.inventory.FDSNTXT': [
        'isFormat = obspy.station.fdsn_text:is_FDSN_station_text_file',
        'readFormat = obspy.station.fdsn_text:read_FDSN_station_text_file',
>>>>>>> 37790ceb
        ],
    'obspy.plugin.detrend': [
        'linear = scipy.signal:detrend',
        'constant = scipy.signal:detrend',
        'demean = scipy.signal:detrend',
        'simple = obspy.signal.detrend:simple',
        ],
    'obspy.plugin.differentiate': [
        'gradient = numpy:gradient',
        ],
    'obspy.plugin.integrate': [
        'cumtrapz = '
        'obspy.signal.differentiate_and_integrate:integrate_cumtrapz',
        'spline = '
        'obspy.signal.differentiate_and_integrate:integrate_spline',
        ],
    'obspy.plugin.filter': [
        'bandpass = obspy.signal.filter:bandpass',
        'bandstop = obspy.signal.filter:bandstop',
        'lowpass = obspy.signal.filter:lowpass',
        'highpass = obspy.signal.filter:highpass',
        'lowpass_cheby_2 = obspy.signal.filter:lowpass_cheby_2',
        'lowpassFIR = obspy.signal.filter:lowpass_FIR',
        'remezFIR = obspy.signal.filter:remez_FIR',
        ],
    'obspy.plugin.interpolate': [
        'interpolate_1d = obspy.signal.interpolation:interpolate_1d',
        'weighted_average_slopes = '
        'obspy.signal.interpolation:weighted_average_slopes',
        'lanczos = obspy.signal.interpolation:lanczos_interpolation'
        ],
    'obspy.plugin.rotate': [
        'rotate_NE_RT = obspy.signal.rotate:rotate_NE_RT',
        'rotate_RT_NE = obspy.signal.rotate:rotate_RT_NE',
        'rotate_ZNE_LQT = obspy.signal.rotate:rotate_ZNE_LQT',
        'rotate_LQT_ZNE = obspy.signal.rotate:rotate_LQT_ZNE'
        ],
    'obspy.plugin.taper': [
        'cosine = obspy.signal.invsim:cosine_taper',
        'barthann = scipy.signal:barthann',
        'bartlett = scipy.signal:bartlett',
        'blackman = scipy.signal:blackman',
        'blackmanharris = scipy.signal:blackmanharris',
        'bohman = scipy.signal:bohman',
        'boxcar = scipy.signal:boxcar',
        'chebwin = scipy.signal:chebwin',
        'flattop = scipy.signal:flattop',
        'gaussian = scipy.signal:gaussian',
        'general_gaussian = scipy.signal:general_gaussian',
        'hamming = scipy.signal:hamming',
        'hann = scipy.signal:hann',
        'kaiser = scipy.signal:kaiser',
        'nuttall = scipy.signal:nuttall',
        'parzen = scipy.signal:parzen',
        'slepian = scipy.signal:slepian',
        'triang = scipy.signal:triang',
        ],
    'obspy.plugin.trigger': [
        'recstalta = obspy.signal.trigger:recursive_STALTA',
        'carlstatrig = obspy.signal.trigger:carl_STA_trig',
        'classicstalta = obspy.signal.trigger:classic_STALTA',
        'delayedstalta = obspy.signal.trigger:delayed_STALTA',
        'zdetect = obspy.signal.trigger:z_detect',
        'recstaltapy = obspy.signal.trigger:recursive_STALTA_py',
        'classicstaltapy = obspy.signal.trigger:classic_STALTA_py',
        ],
    'obspy.db.feature': [
        'minmax_amplitude = obspy.db.feature:MinMaxAmplitudeFeature',
        'bandpass_preview = obspy.db.feature:BandpassPreviewFeature',
        ],
    }


def find_packages():
    """
    Simple function to find all modules under the current folder.
    """
    modules = []
    for dirpath, _, filenames in os.walk(os.path.join(SETUP_DIRECTORY,
                                                      "obspy")):
        if "__init__.py" in filenames:
            modules.append(os.path.relpath(dirpath, SETUP_DIRECTORY))
    return [_i.replace(os.sep, ".") for _i in modules]


# monkey patches for MS Visual Studio
if IS_MSVC:
    import distutils
    from distutils.msvc9compiler import MSVCCompiler

    # for Python 2.x only -> support library paths containing spaces
    if distutils.__version__.startswith('2.'):
        def _library_dir_option(self, dir):
            return '/LIBPATH:"%s"' % (dir)

        MSVCCompiler.library_dir_option = _library_dir_option

    # remove 'init' entry in exported symbols
    def _get_export_symbols(self, ext):
        return ext.export_symbols
    from distutils.command.build_ext import build_ext
    build_ext.get_export_symbols = _get_export_symbols


# helper function for collecting export symbols from .def files
def export_symbols(*path):
    lines = open(os.path.join(*path), 'r').readlines()[2:]
    return [s.strip() for s in lines if s.strip() != '']


# adds --with-system-libs command-line option if possible
def add_features():
    if 'setuptools' not in sys.modules:
        return {}

    class ExternalLibFeature(setuptools.Feature):
        def include_in(self, dist):
            global EXTERNAL_LIBS
            EXTERNAL_LIBS = True

        def exclude_from(self, dist):
            global EXTERNAL_LIBS
            EXTERNAL_LIBS = False

    return {
        'system-libs': ExternalLibFeature(
            'use of system C libraries',
            standard=False,
            EXTERNAL_LIBS=True
        )
    }


def configuration(parent_package="", top_path=None):
    """
    Config function mainly used to compile C code.
    """
    config = Configuration("", parent_package, top_path)

    # GSE2
    path = os.path.join("obspy", "io", "gse2", "src", "GSE_UTI")
    files = [os.path.join(path, "gse_functions.c")]
    # compiler specific options
    kwargs = {}
    if IS_MSVC:
        # get export symbols
        kwargs['export_symbols'] = export_symbols(path, 'gse_functions.def')
    config.add_extension(_get_lib_name("gse2", add_extension_suffix=False),
                         files, **kwargs)

    # LIBMSEED
    path = os.path.join("obspy", "io", "mseed", "src")
    files = [os.path.join(path, "obspy-readbuffer.c")]
    if not EXTERNAL_LIBS:
        files += glob.glob(os.path.join(path, "libmseed", "*.c"))
    # compiler specific options
    kwargs = {}
    if IS_MSVC:
        # needed by libmseed lmplatform.h
        kwargs['define_macros'] = [('WIN32', '1')]
        # get export symbols
        kwargs['export_symbols'] = \
            export_symbols(path, 'libmseed', 'libmseed.def')
        kwargs['export_symbols'] += \
            export_symbols(path, 'obspy-readbuffer.def')
        # workaround Win32 and MSVC - see issue #64
        if '32' in platform.architecture()[0]:
            kwargs['extra_compile_args'] = ["/fp:strict"]
    if EXTERNAL_LIBS:
        kwargs['libraries'] = ['mseed']
    config.add_extension(_get_lib_name("mseed", add_extension_suffix=False),
                         files, **kwargs)

    # SEGY
    path = os.path.join("obspy", "io", "segy", "src")
    files = [os.path.join(path, "ibm2ieee.c")]
    # compiler specific options
    kwargs = {}
    if IS_MSVC:
        # get export symbols
        kwargs['export_symbols'] = export_symbols(path, 'libsegy.def')
    config.add_extension(_get_lib_name("segy", add_extension_suffix=False),
                         files, **kwargs)

    # SIGNAL
    path = os.path.join("obspy", "signal", "src")
    files = glob.glob(os.path.join(path, "*.c"))
    # compiler specific options
    kwargs = {}
    if IS_MSVC:
        # get export symbols
        kwargs['export_symbols'] = export_symbols(path, 'libsignal.def')
    config.add_extension(_get_lib_name("signal", add_extension_suffix=False),
                         files, **kwargs)

    # EVALRESP
    path = os.path.join("obspy", "signal", "src")
    if EXTERNAL_LIBS:
        files = glob.glob(os.path.join(path, "evalresp", "_obspy*.c"))
    else:
        files = glob.glob(os.path.join(path, "evalresp", "*.c"))
    # compiler specific options
    kwargs = {}
    if IS_MSVC:
        # needed by evalresp evresp.h
        kwargs['define_macros'] = [('WIN32', '1')]
        # get export symbols
        kwargs['export_symbols'] = export_symbols(path, 'libevresp.def')
    if EXTERNAL_LIBS:
        kwargs['libraries'] = ['evresp']
    config.add_extension(_get_lib_name("evresp", add_extension_suffix=False),
                         files, **kwargs)

    # TAU
    path = os.path.join("obspy", "taup", "src")
    files = [os.path.join(path, "inner_tau_loops.c")]
    # compiler specific options
    kwargs = {}
    if IS_MSVC:
        # get export symbols
        kwargs['export_symbols'] = export_symbols(path, 'libtau.def')
    config.add_extension(_get_lib_name("tau", add_extension_suffix=False),
                         files, **kwargs)

    add_data_files(config)

    return config


def add_data_files(config):
    """
    Recursively include all non python files
    """
    # python files are included per default, we only include data files
    # here
    EXCLUDE_WILDCARDS = ['*.py', '*.pyc', '*.pyo', '*.pdf', '.git*']
    EXCLUDE_DIRS = ['src', '__pycache__']
    common_prefix = SETUP_DIRECTORY + os.path.sep
    for root, dirs, files in os.walk(os.path.join(SETUP_DIRECTORY, 'obspy')):
        root = root.replace(common_prefix, '')
        for name in files:
            if any(fnmatch.fnmatch(name, w) for w in EXCLUDE_WILDCARDS):
                continue
            config.add_data_files(os.path.join(root, name))
        for folder in EXCLUDE_DIRS:
            if folder in dirs:
                dirs.remove(folder)


# Auto-generate man pages from --help output
class Help2ManBuild(build):
    description = "Run help2man on scripts to produce man pages"

    def finalize_options(self):
        build.finalize_options(self)
        self.help2man = find_executable('help2man')
        if not self.help2man:
            raise DistutilsSetupError('Building man pages requires help2man.')

    def run(self):
        mandir = os.path.join(self.build_base, 'man')
        self.mkpath(mandir)

        from pkg_resources import EntryPoint
        for entrypoint in ENTRY_POINTS['console_scripts']:
            ep = EntryPoint.parse(entrypoint)
            if not ep.module_name.startswith('obspy'):
                continue

            output = os.path.join(mandir, ep.name + '.1')
            print('Generating %s ...' % (output))
            exec_command([self.help2man,
                          '--no-info', '--no-discard-stderr',
                          '--output', output,
                          '"%s -m %s"' % (sys.executable,
                                          ep.module_name)])


class Help2ManInstall(install):
    description = 'Install man pages generated by help2man'
    user_options = install.user_options + [
        ('manprefix=', None, 'MAN Prefix Path')
    ]

    def initialize_options(self):
        self.manprefix = None
        install.initialize_options(self)

    def finalize_options(self):
        if self.manprefix is None:
            self.manprefix = os.path.join('share', 'man')
        install.finalize_options(self)

    def run(self):
        if not self.skip_build:
            self.run_command('build_man')

        srcdir = os.path.join(self.build_base, 'man')
        mandir = os.path.join(self.install_base, self.manprefix, 'man1')
        if self.root is not None:
            mandir = change_root(self.root, mandir)
        self.mkpath(mandir)
        self.copy_tree(srcdir, mandir)


def setupPackage():
    # setup package
    setup(
        name='obspy',
        version=get_git_version(),
        description=DOCSTRING[1],
        long_description="\n".join(DOCSTRING[3:]),
        url="http://www.obspy.org",
        author='The ObsPy Development Team',
        author_email='devs@obspy.org',
        license='GNU Lesser General Public License, Version 3 (LGPLv3)',
        platforms='OS Independent',
        classifiers=[
            'Development Status :: 4 - Beta',
            'Environment :: Console',
            'Intended Audience :: Science/Research',
            'Intended Audience :: Developers',
            'License :: OSI Approved :: GNU Library or ' +
                'Lesser General Public License (LGPL)',
            'Operating System :: OS Independent',
            'Programming Language :: Python',
            'Programming Language :: Python :: 2',
            'Programming Language :: Python :: 2.7',
            'Programming Language :: Python :: 3',
            'Programming Language :: Python :: 3.3',
            'Programming Language :: Python :: 3.4',
            'Topic :: Scientific/Engineering',
            'Topic :: Scientific/Engineering :: Physics'],
        keywords=KEYWORDS,
        packages=find_packages(),
        namespace_packages=[],
        zip_safe=False,
        install_requires=INSTALL_REQUIRES,
        extras_require=EXTRAS_REQUIRE,
        features=add_features(),
        # this is needed for "easy_install obspy==dev"
        download_url=("https://github.com/obspy/obspy/zipball/master"
                      "#egg=obspy=dev"),
        include_package_data=True,
        entry_points=ENTRY_POINTS,
        ext_package='obspy.lib',
        cmdclass={
            'build_man': Help2ManBuild,
            'install_man': Help2ManInstall
        },
        configuration=configuration)


if __name__ == '__main__':
    # clean --all does not remove extensions automatically
    if 'clean' in sys.argv and '--all' in sys.argv:
        import shutil
        # delete complete build directory
        path = os.path.join(SETUP_DIRECTORY, 'build')
        try:
            shutil.rmtree(path)
        except:
            pass
        # delete all shared libs from lib directory
        path = os.path.join(SETUP_DIRECTORY, 'obspy', 'lib')
        for filename in glob.glob(path + os.sep + '*.pyd'):
            try:
                os.remove(filename)
            except:
                pass
        for filename in glob.glob(path + os.sep + '*.so'):
            try:
                os.remove(filename)
            except:
                pass
        path = os.path.join(SETUP_DIRECTORY, 'obspy', 'taup', 'data', 'models')
        try:
            shutil.rmtree(path)
        except:
            pass
    else:
        setupPackage()<|MERGE_RESOLUTION|>--- conflicted
+++ resolved
@@ -303,19 +303,12 @@
         'writeFormat = obspy.io.shapefile.core:_write_shapefile',
         ],
     'obspy.plugin.inventory': [
-<<<<<<< HEAD
         'STATIONXML = obspy.io.stationxml.core',
         'SACPZ = obspy.io.sac.sacpz',
         'CSS = obspy.io.css.station',
         'SHAPEFILE = obspy.io.shapefile.core',
-        ],
-=======
-        'STATIONXML = obspy.station.stationxml',
-        'SACPZ = obspy.sac.sacpz',
-        'CSS = obspy.css.station',
-        'FDSNTXT = obspy.station.fdsn_text',
-    ],
->>>>>>> 37790ceb
+        'STATIONTXT = obspy.io.stationtxt.fdsn_text'
+        ],
     'obspy.plugin.inventory.STATIONXML': [
         'isFormat = obspy.io.stationxml.core:_is_stationxml',
         'readFormat = obspy.io.stationxml.core:_read_stationxml',
@@ -325,19 +318,16 @@
         'writeFormat = obspy.io.sac.sacpz:_write_sacpz',
         ],
     'obspy.plugin.inventory.CSS': [
-<<<<<<< HEAD
         'writeFormat = obspy.io.css.station:_write_css',
         ],
     'obspy.plugin.inventory.SHAPEFILE': [
         'writeFormat = obspy.io.shapefile.core:_write_shapefile',
-=======
-        'writeFormat = obspy.css.station:writeCSS',
     ],
-    'obspy.plugin.inventory.FDSNTXT': [
-        'isFormat = obspy.station.fdsn_text:is_FDSN_station_text_file',
-        'readFormat = obspy.station.fdsn_text:read_FDSN_station_text_file',
->>>>>>> 37790ceb
-        ],
+    'obspy.plugin.inventory.STATIONTXT': [
+        'isFormat = obspy.io.stationtxt.fdsn_text:is_FDSN_station_text_file',
+        'readFormat = '
+        'obspy.io.stationtxt.fdsn_text:read_FDSN_station_text_file',
+    ],
     'obspy.plugin.detrend': [
         'linear = scipy.signal:detrend',
         'constant = scipy.signal:detrend',
